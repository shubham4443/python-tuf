"""
<Program Name>
  log.py

<Author>
  Vladimir Diaz <vladimir.v.diaz@gmail.com>

<Started>
  April 4, 2012.  Based on a previous version of this module by Geremy Condra.

<Copyright>
  See LICENSE for licensing information.

<Purpose>
  A central location for all logging-related configuration.  This module should
  be imported once by the main program.  If other modules wish to incorporate
  'tuf' logging, they should do the following:

  import logging
  logger = logging.getLogger('tuf')

  'logging' refers to the module name.  logging.getLogger() is a function of
  the module 'logging'.  logging.getLogger(name) returns a Logger instance
  associated with 'name'.  Calling getLogger(name) will always return the same
  instance.  In this 'log.py' module, we perform the initial setup for the name
  'tuf'.  The 'log.py' module should only be imported once by the main program.
  When any other module does a logging.getLogger('tuf'), it is referring to the
  same 'tuf' instance, and its associated settings, set here in 'log.py'.
  See http://docs.python.org/library/logging.html#logger-objects for more
  information.

  We use multiple handlers to process log messages in various ways and to
  configure each one independently.  Instead of using one single manner of
  processing log messages, we can use two built-in handlers that have already
  been configured for us.  For example, the built-in FileHandler will catch
  log messages and dump them to a file.  If we wanted, we could set this file
  handler to only catch CRITICAL (and greater) messages and save them to a
  file.  Other handlers (e.g., StreamHandler) could handle INFO-level
  (and greater) messages.

  Logging Levels:

    --Level--         --Value--
  logging.CRITICAL        50
  logging.ERROR           40
  logging.WARNING         30
  logging.INFO            20
  logging.DEBUG           10
  logging.NOTSET           0

"""


import logging
import time

import tuf
import tuf.formats

# Setting a handler's log level filters only logging messages of that level
# (and above).  For example, setting the built-in StreamHandler's log level to
# 'logging.WARNING' will cause the stream handler to only process messages
# of levels: WARNING, ERROR, and CRITICAL. 
_DEFAULT_LOG_FILENAME = 'tuf.log'
_DEFAULT_LOG_LEVEL = logging.DEBUG
_DEFAULT_CONSOLE_LOG_LEVEL = logging.INFO
_DEFAULT_FILE_LOG_LEVEL = logging.DEBUG

# Set the format for logging messages.
# Example format for '_FORMAT_STRING': 
# [2013-08-13 15:21:18,068 UTC] [tuf] [INFO][_update_metadata:851@updater.py]
_FORMAT_STRING = '[%(asctime)s UTC] [%(name)s] [%(levelname)s]'+\
  '[%(funcName)s:%(lineno)s@%(filename)s] %(message)s'


logging.Formatter.converter = time.gmtime
formatter = logging.Formatter(_FORMAT_STRING)

<<<<<<< HEAD
# Set the handlers for the logger.
# The built-in stream handler will log
# messages to 'sys.stderr' and capture
# '_DEFAULT_LOG_LEVEL' messages.
stream_handler = logging.StreamHandler()
stream_handler.setLevel(_DEFAULT_LOG_LEVEL)
stream_handler.setFormatter(formatter)

# Set the built-in file handler.  Messages
# will be logged to '_DEFAULT_LOG_FILENAME'
# and use the logger's default log level.
# The file will be opened in append mode.
=======
# Set the handlers for the logger.  The console handler is unset by default.  A
# module importing 'log.py' should explicitly set the console handler if
# outputting log messages to the screen is needed.  Adding a console handler
# can be done with tuf.log.add_console_handler().  Logging messages to a file
# *is* set by default. 
console_handler = None

# Set the built-in file handler.  Messages will be logged to
# '_DEFAULT_LOG_FILENAME', and only those messages with a log level of
# '_DEFAULT_LOG_LEVEL'.  The log level of messages handled by 'file_handler'
# may be modified with 'set_filehandler_log_level()'.  '_DEFAULT_LOG_FILENAME'
# will be opened in append mode.
>>>>>>> 00ee27ae
file_handler = logging.FileHandler(_DEFAULT_LOG_FILENAME)
file_handler.setLevel(_DEFAULT_FILE_LOG_LEVEL)
file_handler.setFormatter(formatter)

# Set the logger and its settings.
logger = logging.getLogger('tuf')
logger.setLevel(_DEFAULT_LOG_LEVEL)
logger.addHandler(stream_handler)
logger.addHandler(file_handler)

# Silently ignore logger exceptions.
logging.raiseExceptions = False





def set_log_level(log_level=_DEFAULT_LOG_LEVEL):
  """
  <Purpose>
    Allow the default log level to be overridden.

  <Arguments>
    log_level:
      The log level to set for the 'log.py' file handler.
      'log_level' examples: logging.INFO; logging.CRITICAL.
      
  <Exceptions>
    None.

  <Side Effects>
    Overrides the logging level for the 'log.py' file handler.

  <Returns>
    None.

  """
  
  # Does 'log_level' have the correct format?
  # Raise 'tuf.FormatError' if there is a mismatch.
  tuf.formats.LENGTH_SCHEMA.check_match(log_level)
  
  logger.setLevel(log_level)





def set_filehandler_log_level(log_level=_DEFAULT_FILE_LOG_LEVEL):
  """
  <Purpose>
    Allow the default file handler log level to be overridden.

  <Arguments>
    log_level:
      The log level to set for the 'log.py' file handler.
      'log_level' examples: logging.INFO; logging.CRITICAL.
      
  <Exceptions>
    None.

  <Side Effects>
    Overrides the logging level for the 'log.py' file handler.

  <Returns>
    None.

  """
  
  # Does 'log_level' have the correct format?
  # Raise 'tuf.FormatError' if there is a mismatch.
  tuf.formats.LENGTH_SCHEMA.check_match(log_level)
  
  file_handler.setLevel(log_level)





def set_console_log_level(log_level=_DEFAULT_CONSOLE_LOG_LEVEL):
  """
  <Purpose>
    Allow the default log level for console messages to be overridden.

  <Arguments>
    log_level:
      The log level to set for the console handler.
      'log_level' examples: logging.INFO; logging.CRITICAL.
      
  <Exceptions>
    tuf.Error, if the 'log.py' console handler has not been set yet with
    add_console_handler().

  <Side Effects>
    Overrides the logging level for the console handler.

  <Returns>
    None.

  """
  
  # Does 'log_level' have the correct format?
  # Raise 'tuf.FormatError' if there is a mismatch.
  tuf.formats.LENGTH_SCHEMA.check_match(log_level)
  
  if console_handler is not None:
    console_handler.setLevel(log_level)
  else:
    message = 'The console handler has not been set with add_console_handler().'
    raise tuf.Error(message)




def add_console_handler(log_level=_DEFAULT_CONSOLE_LOG_LEVEL):
  """
  <Purpose>
    Add a console handler and set its log level to 'log_level'.

  <Arguments>
    log_level:
      The log level to set for the console handler.
      'log_level' examples: logging.INFO; logging.CRITICAL.
      
  <Exceptions>
    None.

  <Side Effects>
    Adds a console handler to the 'log.py' logger and sets its logging level to
    'log_level'.

  <Returns>
    None.

  """
  
  # Does 'log_level' have the correct format?
  # Raise 'tuf.FormatError' if there is a mismatch.
  tuf.formats.LENGTH_SCHEMA.check_match(log_level)

  # Set the console handler for the logger.  The built-in console handler will
  # log messages to 'sys.stderr' and capture 'log_level' messages.
  console_handler = logging.StreamHandler()
  console_handler.setLevel(log_level)
  console_handler.setFormatter(formatter)
  logger.addHandler(console_handler)<|MERGE_RESOLUTION|>--- conflicted
+++ resolved
@@ -76,20 +76,6 @@
 logging.Formatter.converter = time.gmtime
 formatter = logging.Formatter(_FORMAT_STRING)
 
-<<<<<<< HEAD
-# Set the handlers for the logger.
-# The built-in stream handler will log
-# messages to 'sys.stderr' and capture
-# '_DEFAULT_LOG_LEVEL' messages.
-stream_handler = logging.StreamHandler()
-stream_handler.setLevel(_DEFAULT_LOG_LEVEL)
-stream_handler.setFormatter(formatter)
-
-# Set the built-in file handler.  Messages
-# will be logged to '_DEFAULT_LOG_FILENAME'
-# and use the logger's default log level.
-# The file will be opened in append mode.
-=======
 # Set the handlers for the logger.  The console handler is unset by default.  A
 # module importing 'log.py' should explicitly set the console handler if
 # outputting log messages to the screen is needed.  Adding a console handler
@@ -102,7 +88,6 @@
 # '_DEFAULT_LOG_LEVEL'.  The log level of messages handled by 'file_handler'
 # may be modified with 'set_filehandler_log_level()'.  '_DEFAULT_LOG_FILENAME'
 # will be opened in append mode.
->>>>>>> 00ee27ae
 file_handler = logging.FileHandler(_DEFAULT_LOG_FILENAME)
 file_handler.setLevel(_DEFAULT_FILE_LOG_LEVEL)
 file_handler.setFormatter(formatter)
