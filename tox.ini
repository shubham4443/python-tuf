--- conflicted
+++ resolved
@@ -15,13 +15,8 @@
 
 commands =
     python --version
-<<<<<<< HEAD
-    coverage run aggregate_tests.py
-    coverage report -m --fail-under 90
-=======
     python -m coverage run aggregate_tests.py
-    python -m coverage report -m --fail-under 97
->>>>>>> 41f7e809
+    python -m coverage report -m --fail-under 90
 
 deps =
     -r{toxinidir}/requirements-test.txt
